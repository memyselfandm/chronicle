#!/usr/bin/env -S uv run
# /// script
# requires-python = ">=3.8"
# dependencies = [
#     "aiosqlite>=0.19.0",
#     "python-dotenv>=1.0.0",
#     "supabase>=2.18.0",
#     "typing-extensions>=4.7.0",
#     "ujson>=5.8.0",
# ]
# ///
"""
Pre Tool Use Hook for Claude Code Observability - UV Single-File Script

Captures tool execution context before tool execution including:
- Tool name and input parameters
- Sensitive data sanitization for secure logging
- Tool use event tracking for observability

NOTE: This hook is purely observational and does not interfere with
Claude's native permission system.
"""

import json
import logging
import os
import re
import sys
import time
from datetime import datetime
from pathlib import Path
from typing import Any, Dict, List, Optional, Tuple

# Add src directory to path for lib imports
sys.path.insert(0, os.path.join(os.path.dirname(__file__), '..'))

# Import shared library modules
from lib.database import DatabaseManager
from lib.base_hook import BaseHook, create_event_data, setup_hook_logging
from lib.utils import load_chronicle_env

# UJSON for fast JSON processing
try:
    import ujson as json_impl
except ImportError:
    import json as json_impl

# Initialize environment and logging
load_chronicle_env()
logger = setup_hook_logging("pre_tool_use")

# ===========================================
# Utility Functions
# ===========================================

def check_sensitive_parameters(tool_input: Dict[str, Any]) -> List[str]:
    """Check for sensitive parameters in tool input."""
    sensitive_types = []
    
    if not isinstance(tool_input, dict):
        return sensitive_types
    
    sensitive_keys = {
        'password': 'password',
        'token': 'token', 
        'secret': 'secret',
        'key': 'api_key',
        'auth': 'auth',
        'credential': 'credential'
    }
    
    for param_name, param_value in tool_input.items():
        param_lower = param_name.lower()
        
        for sensitive_key, sensitive_type in sensitive_keys.items():
            if sensitive_key in param_lower:
                sensitive_types.append(sensitive_type)
                break
        
        # Check for URLs with credentials
        if isinstance(param_value, str):
            if any(protocol in param_value.lower() for protocol in ['http://', 'https://']):
                if any(indicator in param_value.lower() for indicator in ['token=', 'key=', 'secret=']):
                    sensitive_types.append('url_with_credentials')
    
    return list(set(sensitive_types))


class PreToolUseHook(BaseHook):
    """Hook for pre-tool execution observability (no permission interference)."""
    
    def __init__(self):
        super().__init__()
    
    def process_hook(self, input_data: Dict[str, Any]) -> Dict[str, Any]:
<<<<<<< HEAD
        """Process pre-tool use hook - purely observational."""
=======
        """Process pre-tool use hook for observability only."""
>>>>>>> db345e5c
        try:
            # Process input data using base hook functionality
            processed_data = self.process_hook_data(input_data, "PreToolUse")
            
            # Extract tool information as per Claude Code spec
            tool_name = input_data.get('tool_name', 'unknown')
            tool_input = input_data.get('tool_input', {})
            
            # Create event data for logging
            event_data = create_event_data(
                event_type="pre_tool_use",
                hook_event_name="PreToolUse",
                data={
                    "tool_name": tool_name,
                    "tool_input": self._sanitize_tool_input(tool_input),
                    "analysis": {
                        "input_size_bytes": len(str(tool_input)),
                        "parameter_count": len(tool_input) if isinstance(tool_input, dict) else 0,
                        "sensitive_params": check_sensitive_parameters(tool_input)
                    }
                }
            )
            
            # Save event
            logger.info(f"Attempting to save pre_tool_use event for tool: {tool_name}")
            logger.info(f"Event data event_type: {event_data.get('event_type')}")
            save_success = self.save_event(event_data)
            logger.info(f"Event save result: {save_success}")
            
<<<<<<< HEAD
            # Chronicle is purely observational - always continue execution
            return self.create_response(
                continue_execution=True,
                suppress_output=True,  # Don't show any output to avoid interference
=======
            # Always allow execution - Chronicle is observational only
            return self.create_response(
                continue_execution=True,
                suppress_output=True,  # Don't interfere with Claude's UI
>>>>>>> db345e5c
                hook_specific_data=self.create_hook_specific_output(
                    hook_event_name="PreToolUse",
                    tool_name=tool_name,
                    event_saved=save_success
                )
            )
            
        except Exception as e:
            logger.debug(f"Hook processing error: {e}")
            
<<<<<<< HEAD
            # Even on error, don't block tool execution
=======
            # On error, still allow execution to not break Claude
>>>>>>> db345e5c
            return self.create_response(
                continue_execution=True,
                suppress_output=True,
                hook_specific_data=self.create_hook_specific_output(
                    hook_event_name="PreToolUse",
<<<<<<< HEAD
                    error=str(e)[:100],
                    tool_name=input_data.get('tool_name', 'unknown')
                )
            )
    
    # Permission evaluation methods removed - Chronicle is purely observational
    # The following methods have been removed as per CHR-4:
    # - evaluate_permission_decision
    # - _check_ask_confirmation  
    # - _create_permission_response
    # Chronicle now only observes and logs, never blocks or modifies tool execution
    
    def _deprecated_evaluate_permission_decision(self, hook_input: Dict[str, Any]) -> Dict[str, str]:
        """Evaluate permission decision for tool execution."""
        tool_name = hook_input.get('tool_name', '')
        tool_input = hook_input.get('tool_input', {})
        
        if not tool_name:
            return {
                "permissionDecision": "ask",
                "permissionDecisionReason": "Missing tool name - manual review required"
            }
        
        if not isinstance(tool_input, dict):
            return {
                "permissionDecision": "ask",
                "permissionDecisionReason": "Malformed input - manual review required"
            }
        
        # Check for denial first
        denial_result = self._check_denial(tool_name, tool_input)
        if denial_result:
            return denial_result
        
        # Check for auto-approval
        approval_result = self._check_auto_approval(tool_name, tool_input)
        if approval_result:
            return approval_result
        
        # Check for ask confirmation
        ask_result = self._check_ask_confirmation(tool_name, tool_input)
        if ask_result:
            return ask_result
        
        # Default for standard tools - allow to respect auto-approve mode
        standard_tools = ["Read", "Write", "Edit", "MultiEdit", "Bash", "Glob", "Grep", "LS", "WebFetch", "WebSearch", "TodoWrite"]
        
        if tool_name in standard_tools:
            return {
                "permissionDecision": "allow",
                "permissionDecisionReason": f"Standard operation auto-approved: {tool_name}"
            }
        
        # Unknown tools
        return {
            "permissionDecision": "ask", 
            "permissionDecisionReason": f"Unknown tool '{tool_name}' requires review"
        }
=======
                    tool_name=input_data.get('tool_name', 'unknown'),
                    error="Hook processing failed but execution continues"
                )
            )
    
>>>>>>> db345e5c
    
    
    
<<<<<<< HEAD
    # DEPRECATED: Permission methods below kept for reference but not used (CHR-4)
    # Chronicle is now purely observational
    
    def _deprecated_check_ask_confirmation(self, tool_name: str, tool_input: Dict[str, Any]) -> Optional[Dict[str, str]]:
        """Check if operation requires user confirmation.
        
        NOTE: This method is disabled to respect Claude Code's auto-approve mode.
        Chronicle should be purely observational and not interfere with tool execution.
        Dangerous operations are still blocked by _check_denial().
        """
        # Disabled to respect auto-approve mode - Chronicle should not interfere
        return None
=======
>>>>>>> db345e5c
    
    def _sanitize_tool_input(self, tool_input: Dict[str, Any]) -> Dict[str, Any]:
        """Sanitize tool input for logging."""
        if not isinstance(tool_input, dict):
            return {}
        
        # Remove sensitive values but keep structure
        sanitized = {}
        for key, value in tool_input.items():
            if any(sensitive in key.lower() for sensitive in ['password', 'token', 'secret', 'key']):
                sanitized[key] = "[REDACTED]"
            elif isinstance(value, str) and len(value) > 200:
                sanitized[key] = f"{value[:100]}...[TRUNCATED]"
            else:
                sanitized[key] = value
        
        return sanitized
    
<<<<<<< HEAD
    def _deprecated_create_permission_response(self, tool_name: str, permission_result: Dict[str, str], 
                                   event_saved: bool) -> Dict[str, Any]:
        """Create response based on permission decision."""
        decision = permission_result["permissionDecision"]
        reason = permission_result["permissionDecisionReason"]
        
        hook_output = self.create_hook_specific_output(
            hook_event_name="PreToolUse",
            tool_name=tool_name,
            permission_decision=decision,
            permission_decision_reason=reason,
            event_saved=event_saved
        )
        
        if decision == "allow":
            return self.create_response(
                continue_execution=True,
                suppress_output=True,  # Don't show permission grants
                hook_specific_data=hook_output
            )
        elif decision == "deny":
            response = self.create_response(
                continue_execution=False,
                suppress_output=False,
                hook_specific_data=hook_output
            )
            response["stopReason"] = reason
            return response
        else:  # ask
            response = self.create_response(
                continue_execution=True,
                suppress_output=False,
                hook_specific_data=hook_output
            )
            response["stopReason"] = reason
            return response
=======
>>>>>>> db345e5c


def main():
    """Main entry point for pre-tool use hook."""
    try:
        logger.debug("PRE TOOL USE HOOK STARTED")
        
        # Read input from stdin
        try:
            input_data = json_impl.load(sys.stdin)
            logger.info(f"Parsed input data keys: {list(input_data.keys())}")
            
            # Log specific PreToolUse data as per Claude Code spec
            tool_name = input_data.get('tool_name', 'unknown')
            tool_input = input_data.get('tool_input', {})
            logger.info(f"Tool name: {tool_name}")
            logger.info(f"Tool input keys: {list(tool_input.keys()) if isinstance(tool_input, dict) else 'non-dict'}")
            
            # Log session ID extraction attempt
            session_id = input_data.get('session_id') or os.getenv('CLAUDE_SESSION_ID')
            logger.info(f"Session ID extracted: {'Yes' if session_id else 'No'}")
        except json.JSONDecodeError as e:
            logger.warning(f"No input data received or invalid JSON: {e}")
            input_data = {}
        
        # Process hook
        start_time = time.perf_counter()
        logger.info("Initializing PreToolUseHook...")
        
        hook = PreToolUseHook()
        logger.info("Processing tool use event for observability...")
        result = hook.process_hook(input_data)
        
        # Log hook processing result
        hook_output = result.get('hookSpecificOutput', {})
        event_saved = hook_output.get('eventSaved', False)
        logger.info(f"Event saved: {event_saved}")
        logger.info(f"Hook processing result keys: {list(result.keys())}")
        
        # Add execution time
        execution_time = (time.perf_counter() - start_time) * 1000
        result["execution_time_ms"] = execution_time
        
        # Log performance
        if execution_time > 100:
            logger.warning(f"Hook exceeded 100ms requirement: {execution_time:.2f}ms")
        
        # Output result
        print(json_impl.dumps(result, indent=2))
        sys.exit(0)
        
    except json.JSONDecodeError:
        # On error, allow execution to not break Claude
        safe_response = {
            "continue": True,
            "suppressOutput": True,
            "hookSpecificOutput": {
                "hookEventName": "PreToolUse",
                "error": "Invalid JSON input - Chronicle logging skipped"
            }
        }
        print(json_impl.dumps(safe_response))
        sys.exit(0)
        
    except Exception as e:
        logger.debug(f"Critical error: {e}")
        # On error, allow execution to not break Claude
        safe_response = {
            "continue": True,
            "suppressOutput": True,
            "hookSpecificOutput": {
                "hookEventName": "PreToolUse",
                "error": "Chronicle hook error - execution continues"
            }
        }
        print(json_impl.dumps(safe_response))
        sys.exit(0)


if __name__ == "__main__":
    main()<|MERGE_RESOLUTION|>--- conflicted
+++ resolved
@@ -93,11 +93,7 @@
         super().__init__()
     
     def process_hook(self, input_data: Dict[str, Any]) -> Dict[str, Any]:
-<<<<<<< HEAD
         """Process pre-tool use hook - purely observational."""
-=======
-        """Process pre-tool use hook for observability only."""
->>>>>>> db345e5c
         try:
             # Process input data using base hook functionality
             processed_data = self.process_hook_data(input_data, "PreToolUse")
@@ -127,17 +123,10 @@
             save_success = self.save_event(event_data)
             logger.info(f"Event save result: {save_success}")
             
-<<<<<<< HEAD
             # Chronicle is purely observational - always continue execution
             return self.create_response(
                 continue_execution=True,
                 suppress_output=True,  # Don't show any output to avoid interference
-=======
-            # Always allow execution - Chronicle is observational only
-            return self.create_response(
-                continue_execution=True,
-                suppress_output=True,  # Don't interfere with Claude's UI
->>>>>>> db345e5c
                 hook_specific_data=self.create_hook_specific_output(
                     hook_event_name="PreToolUse",
                     tool_name=tool_name,
@@ -148,100 +137,20 @@
         except Exception as e:
             logger.debug(f"Hook processing error: {e}")
             
-<<<<<<< HEAD
             # Even on error, don't block tool execution
-=======
-            # On error, still allow execution to not break Claude
->>>>>>> db345e5c
             return self.create_response(
                 continue_execution=True,
                 suppress_output=True,
                 hook_specific_data=self.create_hook_specific_output(
                     hook_event_name="PreToolUse",
-<<<<<<< HEAD
                     error=str(e)[:100],
                     tool_name=input_data.get('tool_name', 'unknown')
                 )
             )
     
-    # Permission evaluation methods removed - Chronicle is purely observational
-    # The following methods have been removed as per CHR-4:
-    # - evaluate_permission_decision
-    # - _check_ask_confirmation  
-    # - _create_permission_response
-    # Chronicle now only observes and logs, never blocks or modifies tool execution
-    
-    def _deprecated_evaluate_permission_decision(self, hook_input: Dict[str, Any]) -> Dict[str, str]:
-        """Evaluate permission decision for tool execution."""
-        tool_name = hook_input.get('tool_name', '')
-        tool_input = hook_input.get('tool_input', {})
-        
-        if not tool_name:
-            return {
-                "permissionDecision": "ask",
-                "permissionDecisionReason": "Missing tool name - manual review required"
-            }
-        
-        if not isinstance(tool_input, dict):
-            return {
-                "permissionDecision": "ask",
-                "permissionDecisionReason": "Malformed input - manual review required"
-            }
-        
-        # Check for denial first
-        denial_result = self._check_denial(tool_name, tool_input)
-        if denial_result:
-            return denial_result
-        
-        # Check for auto-approval
-        approval_result = self._check_auto_approval(tool_name, tool_input)
-        if approval_result:
-            return approval_result
-        
-        # Check for ask confirmation
-        ask_result = self._check_ask_confirmation(tool_name, tool_input)
-        if ask_result:
-            return ask_result
-        
-        # Default for standard tools - allow to respect auto-approve mode
-        standard_tools = ["Read", "Write", "Edit", "MultiEdit", "Bash", "Glob", "Grep", "LS", "WebFetch", "WebSearch", "TodoWrite"]
-        
-        if tool_name in standard_tools:
-            return {
-                "permissionDecision": "allow",
-                "permissionDecisionReason": f"Standard operation auto-approved: {tool_name}"
-            }
-        
-        # Unknown tools
-        return {
-            "permissionDecision": "ask", 
-            "permissionDecisionReason": f"Unknown tool '{tool_name}' requires review"
-        }
-=======
-                    tool_name=input_data.get('tool_name', 'unknown'),
-                    error="Hook processing failed but execution continues"
-                )
-            )
-    
->>>>>>> db345e5c
-    
-    
-    
-<<<<<<< HEAD
-    # DEPRECATED: Permission methods below kept for reference but not used (CHR-4)
-    # Chronicle is now purely observational
-    
-    def _deprecated_check_ask_confirmation(self, tool_name: str, tool_input: Dict[str, Any]) -> Optional[Dict[str, str]]:
-        """Check if operation requires user confirmation.
-        
-        NOTE: This method is disabled to respect Claude Code's auto-approve mode.
-        Chronicle should be purely observational and not interfere with tool execution.
-        Dangerous operations are still blocked by _check_denial().
-        """
-        # Disabled to respect auto-approve mode - Chronicle should not interfere
-        return None
-=======
->>>>>>> db345e5c
+    
+    
+ origin/dev
     
     def _sanitize_tool_input(self, tool_input: Dict[str, Any]) -> Dict[str, Any]:
         """Sanitize tool input for logging."""
@@ -260,45 +169,6 @@
         
         return sanitized
     
-<<<<<<< HEAD
-    def _deprecated_create_permission_response(self, tool_name: str, permission_result: Dict[str, str], 
-                                   event_saved: bool) -> Dict[str, Any]:
-        """Create response based on permission decision."""
-        decision = permission_result["permissionDecision"]
-        reason = permission_result["permissionDecisionReason"]
-        
-        hook_output = self.create_hook_specific_output(
-            hook_event_name="PreToolUse",
-            tool_name=tool_name,
-            permission_decision=decision,
-            permission_decision_reason=reason,
-            event_saved=event_saved
-        )
-        
-        if decision == "allow":
-            return self.create_response(
-                continue_execution=True,
-                suppress_output=True,  # Don't show permission grants
-                hook_specific_data=hook_output
-            )
-        elif decision == "deny":
-            response = self.create_response(
-                continue_execution=False,
-                suppress_output=False,
-                hook_specific_data=hook_output
-            )
-            response["stopReason"] = reason
-            return response
-        else:  # ask
-            response = self.create_response(
-                continue_execution=True,
-                suppress_output=False,
-                hook_specific_data=hook_output
-            )
-            response["stopReason"] = reason
-            return response
-=======
->>>>>>> db345e5c
 
 
 def main():
